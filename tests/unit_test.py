--- conflicted
+++ resolved
@@ -105,12 +105,9 @@
                                    gold_boxes) == expected
 
 
-<<<<<<< HEAD
 # ------------------------------------------------------------------------
 # ------------------test shape context algorithm -------------------------
 # -------------------------------------------------------------------------
-=======
->>>>>>> 5c56cc30
 icon_contour_1 = np.array([[0, 0], [0, 4], [4, 0], [4, 4]])
 icon_contour_2 = np.array([[0, 0], [0, 7], [7, 0], [7, 7]])
 icon_contour_3 = np.array([[0, 0], [0, 6], [4, 0], [4, 6]])
@@ -171,7 +168,6 @@
   assert len(
       algorithms.suppress_overlapping_bounding_boxes(
           bboxes, rects, confidences, confidence_threshold,
-<<<<<<< HEAD
           nms_threshold)) == expected
 
 
@@ -212,20 +208,4 @@
                          expected):
   assert len(
       algorithms.create_pointset(keypoints, min_points, max_points,
-                                 nonkeypoints, random_seed=0)) == expected
-
-
-# ------------------------------------------------------------------------
-# ---------------------- test entire benchmark pipeline -------------------
-# -------------------------------------------------------------------------
-def test_benchmark():
-  find_icon_benchmark = modules.benchmark_pipeline.BenchmarkPipeline()
-  correctness, avg_time_secs, avg_memory_mibs = find_icon_benchmark.evaluate()
-  assert avg_memory_mibs <= 1000
-  assert avg_time_secs <= 60
-  assert correctness.accuracy >= 0
-  assert correctness.precision >= 0
-  assert correctness.recall >= 0
-=======
-          nms_threshold)) == expected
->>>>>>> 5c56cc30
+                                 nonkeypoints, random_seed=0)) == expected