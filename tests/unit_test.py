from modules import algorithms
from modules import util
from modules.bounding_box import BoundingBox
from modules.confusion_matrix import ConfusionMatrix
from modules.correctness_metrics import CorrectnessMetrics
import numpy as np
import pytest

# ------------------------------------------------------------------------
# ------------------------------- test IOU logic -------------------------
# -------------------------------------------------------------------------
_BOX_A = BoundingBox(20, 20, 29, 29)
_BOX_B = BoundingBox(0, 0, 24, 24)
_BOX_C = BoundingBox(1, 2, 3, 4)
_BOX_D = BoundingBox(2, 3, 4, 5)
_BOX_E = BoundingBox(3, 1, 4, 2)
_BOX_F = BoundingBox(2, 2, 3, 3)
_BOX_G = BoundingBox(2, 1, 3, 2)
# The following test suite tests the IOU calculation for bounding boxes
# in these cases, in order:
# -- partial overlap between boxes (diagonal on upper right)
# -- no overlap between bounding boxes
# -- one box within another box
# -- partial overlap between boxes (diagonal square on upper right)
# -- partial overlap between boxes (exactly one pixel, on upper left)
# -- partial overlap between boxes (an entire top/bottom side)
# -- partial overlap between boxes (an entire left/right side)
# covers: no overlap, 1 box overlap, overlap an entire side, partial overlap
bounding_box_tests = [(_BOX_A, _BOX_B, 25 / 700), (_BOX_A, _BOX_C, 0),
                      (_BOX_B, _BOX_C, 9 / 625), (_BOX_C, _BOX_D, 4 / 14),
                      (_BOX_E, _BOX_F, 1 / 7), (_BOX_F, _BOX_G, 2 / 6),
                      (_BOX_E, _BOX_G, 2 / 6)]


@pytest.mark.parametrize("box_1,box_2,expected", bounding_box_tests)
def test_iou(box_1, box_2, expected):
  assert box_1.calculate_iou(box_2) == expected


# ------------------------------------------------------------------------
# ------- test multi-instance accuracy, precision, and recall calculations
# -------------------------------------------------------------------------

_BOX_LIST_1 = [[_BOX_A, _BOX_B], [_BOX_C, _BOX_D]]
_BOX_LIST_2 = [[_BOX_B, _BOX_A], [_BOX_D, _BOX_C]]
_BOX_LIST_3 = [[_BOX_A], [_BOX_C]]
_BOX_LIST_4 = [[_BOX_E], [_BOX_F]]
_BOX_LIST_5 = [[_BOX_G], [_BOX_G]]
# The following two test suites test the evaluation functionality for
# these cases, in order:
# -- proposed boxes that are all correct but not listed in the same order
#    as gold boxes
# -- extra proposed box present, beyond a correct one
# -- one fewer proposed box present, besides a correct one
# -- no gold or proposed boxes present
# -- no proposed boxes but there are gold boxes present
# -- there are proposed boxes returned but no gold boxes present
# -- proposed boxes that have an IOU with the gold boxes *exactly* at the IOU
#    threshold
# -- proposed boxes that have an IOU with the gold boxes below the IOU threshold
#    in particular, each proposed box is a false positive, and each gold box is
#    a false negative (double penalty)

# test the final accuracy, precision, and recall values
correctness_evaluation_tests = [
    (1, _BOX_LIST_1, _BOX_LIST_2, (CorrectnessMetrics(1, 1, 1), [1, 1])),
    (1, _BOX_LIST_1, _BOX_LIST_3, (CorrectnessMetrics(0.5, 0.5, 1), [0, 0])),
    (1, _BOX_LIST_3, _BOX_LIST_1, (CorrectnessMetrics(0.5, 1, 0.5), [0, 0])),
    (1, [[]], [[]], (CorrectnessMetrics(1, 1, 1), [1])),
    (1, [[], []], _BOX_LIST_3, (CorrectnessMetrics(0, 1, 0), [0, 0])),
    (1, _BOX_LIST_3, [[], []], (CorrectnessMetrics(0, 0, 1), [0, 0])),
    (2 / 6, _BOX_LIST_4, _BOX_LIST_5, (CorrectnessMetrics(1, 1, 1), [1, 1])),
    (1, _BOX_LIST_3, _BOX_LIST_5, (CorrectnessMetrics(0, 0, 0), [0, 0]))
]

# explicitly test the intermediate confusion matrix values
#   specifically, a regression test for a case where there were zero gold
#   boxes but nonzero proposed boxes, and the final accuracy/precison/recall
#   values were correct, but not the intermediate confusion matrix values
#   ((false positive, false negative), (true positive, true negative))
confusion_matrix_tests = [
    (1, _BOX_LIST_1, _BOX_LIST_2, (ConfusionMatrix(0, 0, 4, 0), [1, 1])),
    (1, _BOX_LIST_1, _BOX_LIST_3, (ConfusionMatrix(2, 0, 2, 0), [0, 0])),
    (1, _BOX_LIST_3, _BOX_LIST_1, (ConfusionMatrix(0, 2, 2, 0), [0, 0])),
    (1, [[]], [[]], (ConfusionMatrix(0, 0, 0, 1), [1])),
    (1, [[], []], _BOX_LIST_3, (ConfusionMatrix(0, 2, 0, 0), [0, 0])),
    (1, _BOX_LIST_3, [[], []], (ConfusionMatrix(2, 0, 0, 0), [0, 0])),
    (2 / 6, _BOX_LIST_4, _BOX_LIST_5, (ConfusionMatrix(0, 0, 2, 0), [1, 1])),
    (1, _BOX_LIST_3, _BOX_LIST_5, (ConfusionMatrix(2, 2, 0, 0), [0, 0]))
]


# "expected": CorrectnessMetrics dataclass object (accuracy, precision, recall)
@pytest.mark.parametrize("iou_threshold,proposed_boxes,gold_boxes,expected",
                         correctness_evaluation_tests)
def test_evaluate_proposed_bounding_boxes(iou_threshold, proposed_boxes,
                                          gold_boxes, expected):
  assert util.evaluate_proposed_bounding_boxes(iou_threshold, proposed_boxes,
                                               gold_boxes) == expected


# "expected": num of ((false pos, false neg), (true pos, true neg))
@pytest.mark.parametrize("iou_threshold,proposed_boxes,gold_boxes,expected",
                         confusion_matrix_tests)
def test_get_confusion_matrix(iou_threshold, proposed_boxes, gold_boxes,
                              expected):
  assert util.get_confusion_matrix(iou_threshold, proposed_boxes,
                                   gold_boxes) == expected


# ------------------------------------------------------------------------
# ------------------test shape context algorithm -------------------------
# -------------------------------------------------------------------------
icon_contour_1 = np.array([[0, 0], [0, 4], [4, 0], [4, 4]])
icon_contour_2 = np.array([[0, 0], [0, 7], [7, 0], [7, 7]])
icon_contour_3 = np.array([[0, 0], [0, 6], [4, 0], [4, 6]])
icon_contour_1_3d = np.expand_dims(icon_contour_1, axis=1)
icon_contour_2_3d = np.expand_dims(icon_contour_2, axis=1)
icon_contour_3_3d = np.expand_dims(icon_contour_3, axis=1)

# covers: same shape against itself, expected distance ~0
# (comparison across shapes yields Matrix Operand Error)
shape_context_tests = [
    (icon_contour_2_3d, icon_contour_2_3d, 1e-15),
    (icon_contour_1_3d, icon_contour_1_3d, 1e-15),
    (icon_contour_3_3d, icon_contour_3_3d, 1e-15),
]


@pytest.mark.parametrize("icon_1,icon_2,expected", shape_context_tests)
def test_shape_context(icon_1, icon_2, expected):
  assert algorithms.shape_context_distance(icon_1, icon_2) <= expected


# ------------------------------------------------------------------------
# -------------------------test non-max suppression -----------------------
# -------------------------------------------------------------------------

icon_bbox_1 = BoundingBox(0, 0, 4, 4)
icon_bbox_2 = BoundingBox(0, 0, 7, 7)
icon_bbox_3 = BoundingBox(0, 0, 4, 6)
icon_bbox_4 = BoundingBox(0, 0, 10, 10)
icon_bbox_5 = BoundingBox(0, 0, 9, 10)
icon_rect_1 = [0, 0, 4, 4]
icon_rect_2 = [0, 0, 7, 7]
icon_rect_3 = [0, 0, 4, 6]
icon_rect_4 = [0, 0, 10, 10]
icon_rect_5 = [0, 0, 9, 10]
icon_box_list_1 = [icon_bbox_1, icon_bbox_2, icon_bbox_3]
icon_box_list_2 = [icon_bbox_4, icon_bbox_5]
icon_rect_list_1 = [icon_rect_1, icon_rect_2, icon_rect_3]
icon_rect_list_2 = [icon_rect_4, icon_rect_5]
confidence_1 = [5, 6, 7]
confidence_2 = [5, 4]

# contour list 1: tests varying confidence thresholds given IOUs < nms_threshold
# contour list 2: tests varying confidence thresholds given IOU > nms_threshold
nms_tests = [
    (icon_box_list_1, icon_rect_list_1, confidence_1, 2, 0.9, 3),
    (icon_box_list_1, icon_rect_list_1, confidence_1, 6, 0.9, 1),
    (icon_box_list_2, icon_rect_list_2, confidence_2, 3, 0.89, 1),
    (icon_box_list_2, icon_rect_list_2, confidence_2, 6, 0.9, 0),
]


@pytest.mark.parametrize(
    "bboxes,rects,confidences,confidence_threshold,nms_threshold,expected",
    nms_tests)
def test_get_nms_bounding_boxes(bboxes, rects, confidences,
                                confidence_threshold, nms_threshold, expected):
  assert len(
      algorithms.suppress_overlapping_bounding_boxes(
          bboxes, rects, confidences, confidence_threshold,
          nms_threshold)) == expected


# ------------------------------------------------------------------------
# ---------------------- test upsampling & downsampling -------------------
# -------------------------------------------------------------------------
# The following test suite tests the creation of pointsets of a certain desired
# size in these cases, in order:
# -- number of keypoints is exactly max
# -- number of keypoints is less than min,
#     and there are enough nonkeypoints to get to min
# -- number of keypoints is less than min,
#     but there aren't enough nonkeypoints to get to min
# -- number of keypoints is less than min,
#     but there are no keypoints
# -- number of keypoints is more than max
# -- number of keypoints is exactly min
# -- number of keypoints is less than max and more than min
keypoints_1 = np.full((3, 2), 1)
keypoints_2 = np.full((6, 2), 1)
keypoints_3 = np.full((5, 2), 1)
nonkeypoints_1 = np.full((4, 2), 1)
nonkeypoints_2 = np.full((7, 2), 1)
nonkeypoints_3 = np.full((8, 2), 1)

pointset_tests = [(keypoints_1, 2, 3, nonkeypoints_1, 3),
                  (keypoints_2, 7, 7, nonkeypoints_2, 7),
                  (keypoints_3, 14, 15, nonkeypoints_3, 13),
                  (keypoints_1, 4, 5, None, 3),
                  (keypoints_2, 3, 3, nonkeypoints_2, 3),
                  (keypoints_3, 5, 5, nonkeypoints_3, 5),
                  (keypoints_1, 1, 4, nonkeypoints_1, 3)]


@pytest.mark.parametrize(
    "keypoints,min_points,max_points,nonkeypoints,expected", pointset_tests)
def test_create_pointset(keypoints, min_points, max_points, nonkeypoints,
                         expected):
  assert len(
<<<<<<< HEAD
      algorithms.create_pointset(keypoints,
                                 min_points,
                                 max_points,
                                 nonkeypoints,
                                 random_seed=0)) == expected


# ------------------------------------------------------------------------
# ---------------------- test entire benchmark pipeline -------------------
# -------------------------------------------------------------------------
def test_benchmark():
  find_icon_benchmark = modules.benchmark_pipeline.BenchmarkPipeline()
  correctness, avg_time_secs, avg_memory_mibs = find_icon_benchmark.evaluate()
  assert avg_memory_mibs <= 1000
  assert avg_time_secs <= 60
  assert correctness.accuracy >= 0
  assert correctness.precision >= 0
  assert correctness.recall >= 0
=======
      algorithms.resize_pointset(keypoints, min_points, max_points,
                                 nonkeypoints, random_seed=0)) == expected
>>>>>>> 39a9ce44
<|MERGE_RESOLUTION|>--- conflicted
+++ resolved
@@ -210,26 +210,5 @@
 def test_create_pointset(keypoints, min_points, max_points, nonkeypoints,
                          expected):
   assert len(
-<<<<<<< HEAD
-      algorithms.create_pointset(keypoints,
-                                 min_points,
-                                 max_points,
-                                 nonkeypoints,
-                                 random_seed=0)) == expected
-
-
-# ------------------------------------------------------------------------
-# ---------------------- test entire benchmark pipeline -------------------
-# -------------------------------------------------------------------------
-def test_benchmark():
-  find_icon_benchmark = modules.benchmark_pipeline.BenchmarkPipeline()
-  correctness, avg_time_secs, avg_memory_mibs = find_icon_benchmark.evaluate()
-  assert avg_memory_mibs <= 1000
-  assert avg_time_secs <= 60
-  assert correctness.accuracy >= 0
-  assert correctness.precision >= 0
-  assert correctness.recall >= 0
-=======
       algorithms.resize_pointset(keypoints, min_points, max_points,
-                                 nonkeypoints, random_seed=0)) == expected
->>>>>>> 39a9ce44
+                                 nonkeypoints, random_seed=0)) == expected