<<<<<<< HEAD
from modules import util
import modules.benchmark_pipeline
from modules.bounding_box import BoundingBox
from modules.correctness_metrics import CorrectnessMetrics
=======
from modules import algorithms
import modules.benchmark_pipeline
from modules.bounding_box import BoundingBox
import numpy as np
>>>>>>> 2b78b265
import pytest

_BOX_A = BoundingBox(20, 20, 29, 29)
_BOX_B = BoundingBox(0, 0, 24, 24)
_BOX_C = BoundingBox(1, 2, 3, 4)
_BOX_D = BoundingBox(2, 3, 4, 5)
_BOX_E = BoundingBox(3, 1, 4, 2)
_BOX_F = BoundingBox(2, 2, 3, 3)
_BOX_G = BoundingBox(2, 1, 3, 2)
# The following two test suites test the IOU calculation for bounding boxes
# in these cases, in order:
# -- partial overlap between boxes (diagonal on upper right)
# -- no overlap between bounding boxes
# -- one box within another box
# -- partial overlap between boxes (diagonal square on upper right)
# -- partial overlap between boxes (exactly one pixel, on upper left)
# -- partial overlap between boxes (an entire top/bottom side)
# -- partial overlap between boxes (an entire left/right side)
# covers: no overlap, 1 box overlap, overlap an entire side, partial overlap
bounding_box_tests = [(_BOX_A, _BOX_B, 25 / 700), (_BOX_A, _BOX_C, 0),
                      (_BOX_B, _BOX_C, 9 / 625), (_BOX_C, _BOX_D, 4 / 14),
                      (_BOX_E, _BOX_F, 1 / 7), (_BOX_F, _BOX_G, 2 / 6),
                      (_BOX_E, _BOX_G, 2 / 6)]


@pytest.mark.parametrize("box_1,box_2,expected", bounding_box_tests)
def test_iou(box_1, box_2, expected):
  assert box_1.calculate_iou(box_2) == expected


<<<<<<< HEAD
box_list_1 = [[_BOX_A, _BOX_B], [_BOX_C, _BOX_D]]
box_list_2 = [[_BOX_B, _BOX_A], [_BOX_D, _BOX_C]]
box_list_3 = [[_BOX_A], [_BOX_C]]
box_list_4 = [[_BOX_E], [_BOX_F]]
box_list_5 = [[_BOX_G], [_BOX_G]]
# The following two test suites test the evaluation functionality for
# these cases, in order:
# -- proposed boxes that are all correct but not listed in the same order
#    as gold boxes
# -- extra proposed box present, beyond a correct one
# -- one fewer proposed box present, besides a correct one
# -- no gold or proposed boxes present
# -- no proposed boxes but there are gold boxes present
# -- there are proposed boxes returned but no gold boxes present
# -- proposed boxes that have an IOU with the gold boxes *exactly* at the IOU
#    threshold
# -- proposed boxes that have an IOU with the gold boxes below the IOU threshold
#    in particular, each proposed box is a false positive, and each gold box is
#    a false negative (double penalty)

# test the final accuracy, precision, and recall values
correctness_evaluation_tests = [
    (1, box_list_1, box_list_2, CorrectnessMetrics(1, 1, 1)),
    (1, box_list_1, box_list_3, CorrectnessMetrics(0.5, 0.5, 1)),
    (1, box_list_3, box_list_1, CorrectnessMetrics(0.5, 1, 0.5)),
    (1, [[]], [[]], CorrectnessMetrics(1, 1, 1)),
    (1, [[], []], box_list_3, CorrectnessMetrics(0, 1, 0)),
    (1, box_list_3, [[], []], CorrectnessMetrics(0, 0, 1)),
    (2 / 6, box_list_4, box_list_5, CorrectnessMetrics(1, 1, 1)),
    (1, box_list_3, box_list_5, CorrectnessMetrics(0, 0, 0))
]

# explicitly test the intermediate confusion matrix values
#   specifically, a regression test for a case where there were zero gold
#   boxes but nonzero proposed boxes, and the final accuracy/precison/recall
#   values were correct, but not the intermediate confusion matrix values
#   ((false positive, false negative), (true positive, true negative))
confusion_matrix_tests = [(1, box_list_1, box_list_2, ((0, 0), (4, 0))),
                          (1, box_list_1, box_list_3, ((2, 0), (2, 0))),
                          (1, box_list_3, box_list_1, ((0, 2), (2, 0))),
                          (1, [[]], [[]], ((0, 0), (0, 1))),
                          (1, [[], []], box_list_3, ((0, 2), (0, 0))),
                          (1, box_list_3, [[], []], ((2, 0), (0, 0))),
                          (2 / 6, box_list_4, box_list_5, ((0, 0), (2, 0))),
                          (1, box_list_3, box_list_5, ((2, 2), (0, 0)))]


# "expected": CorrectnessMetrics dataclass object (accuracy, precision, recall)
@pytest.mark.parametrize("iou_threshold,proposed_boxes,gold_boxes,expected",
                         correctness_evaluation_tests)
def test_evaluate_proposed_bounding_boxes(iou_threshold, proposed_boxes,
                                          gold_boxes, expected):
  assert util.evaluate_proposed_bounding_boxes(iou_threshold, proposed_boxes,
                                               gold_boxes) == expected


# "expected": num of ((false pos, false neg), (true pos, true neg))
@pytest.mark.parametrize("iou_threshold,proposed_boxes,gold_boxes,expected",
                         confusion_matrix_tests)
def test_get_confusion_matrix(iou_threshold, proposed_boxes, gold_boxes,
                              expected):
  assert util.get_confusion_matrix(iou_threshold, proposed_boxes,
                                   gold_boxes) == expected
=======
icon_contour_1 = np.array([[0, 0], [0, 4], [4, 0], [4, 4]])
icon_contour_2 = np.array([[0, 0], [0, 7], [7, 0], [7, 7]])
icon_contour_3 = np.array([[0, 0], [0, 6], [4, 0], [4, 6]])
icon_contour_1_3d = np.expand_dims(icon_contour_1, axis=1)
icon_contour_2_3d = np.expand_dims(icon_contour_2, axis=1)
icon_contour_3_3d = np.expand_dims(icon_contour_3, axis=1)

# covers: same shape against itself, expected distance ~0
# (comparison across shapes yields Matrix Operand Error)
shape_context_tests = [
    (icon_contour_2_3d, icon_contour_2_3d, 1e-15),
    (icon_contour_1_3d, icon_contour_1_3d, 1e-15),
    (icon_contour_3_3d, icon_contour_3_3d, 1e-15),
]


@pytest.mark.parametrize("icon_1,icon_2,expected", shape_context_tests)
def test_shape_context(icon_1, icon_2, expected):
  assert algorithms.shape_context_distance(icon_1, icon_2) <= expected


icon_bbox_1 = BoundingBox(0, 0, 4, 4)
icon_bbox_2 = BoundingBox(0, 0, 7, 7)
icon_bbox_3 = BoundingBox(0, 0, 4, 6)
icon_bbox_4 = BoundingBox(0, 0, 10, 10)
icon_bbox_5 = BoundingBox(0, 0, 9, 10)
icon_rect_1 = [0, 0, 4, 4]
icon_rect_2 = [0, 0, 7, 7]
icon_rect_3 = [0, 0, 4, 6]
icon_rect_4 = [0, 0, 10, 10]
icon_rect_5 = [0, 0, 9, 10]
icon_bbox_list_1 = [icon_bbox_1, icon_bbox_2, icon_bbox_3]
icon_bbox_list_2 = [icon_bbox_4, icon_bbox_5]
icon_rect_list_1 = [icon_rect_1, icon_rect_2, icon_rect_3]
icon_rect_list_2 = [icon_rect_4, icon_rect_5]
confidence_1 = [5, 6, 7]
confidence_2 = [5, 4]

# contour list 1: tests varying confidence thresholds given IOUs < nms_threshold
# contour list 2: tests varying confidence thresholds given IOU > nms_threshold
nms_tests = [
    (icon_bbox_list_1, icon_rect_list_1, confidence_1, 2, 0.9, 3),
    (icon_bbox_list_1, icon_rect_list_1, confidence_1, 6, 0.9, 1),
    (icon_bbox_list_2, icon_rect_list_2, confidence_2, 3, 0.89, 1),
    (icon_bbox_list_2, icon_rect_list_2, confidence_2, 6, 0.9, 0),
]


@pytest.mark.parametrize(
    "bboxes,rects,confidences,confidence_threshold,nms_threshold,expected",
    nms_tests)
def test_get_nms_bounding_boxes(bboxes, rects, confidences,
                                confidence_threshold, nms_threshold, expected):
  assert len(
      algorithms.suppress_overlapping_bounding_boxes(
          bboxes, rects, confidences, confidence_threshold,
          nms_threshold)) == expected
>>>>>>> 2b78b265


def test_benchmark():
  find_icon_benchmark = modules.benchmark_pipeline.BenchmarkPipeline()
  correctness, avg_time_secs, avg_memory_mibs = find_icon_benchmark.evaluate()
  assert avg_memory_mibs <= 1000
  assert avg_time_secs <= 60
  assert correctness.accuracy >= 0
  assert correctness.precision >= 0
  assert correctness.recall >= 0<|MERGE_RESOLUTION|>--- conflicted
+++ resolved
@@ -1,14 +1,9 @@
-<<<<<<< HEAD
+from modules import algorithms
 from modules import util
 import modules.benchmark_pipeline
 from modules.bounding_box import BoundingBox
 from modules.correctness_metrics import CorrectnessMetrics
-=======
-from modules import algorithms
-import modules.benchmark_pipeline
-from modules.bounding_box import BoundingBox
 import numpy as np
->>>>>>> 2b78b265
 import pytest
 
 _BOX_A = BoundingBox(20, 20, 29, 29)
@@ -39,7 +34,6 @@
   assert box_1.calculate_iou(box_2) == expected
 
 
-<<<<<<< HEAD
 box_list_1 = [[_BOX_A, _BOX_B], [_BOX_C, _BOX_D]]
 box_list_2 = [[_BOX_B, _BOX_A], [_BOX_D, _BOX_C]]
 box_list_3 = [[_BOX_A], [_BOX_C]]
@@ -103,7 +97,6 @@
                               expected):
   assert util.get_confusion_matrix(iou_threshold, proposed_boxes,
                                    gold_boxes) == expected
-=======
 icon_contour_1 = np.array([[0, 0], [0, 4], [4, 0], [4, 4]])
 icon_contour_2 = np.array([[0, 0], [0, 7], [7, 0], [7, 7]])
 icon_contour_3 = np.array([[0, 0], [0, 6], [4, 0], [4, 6]])
@@ -161,7 +154,6 @@
       algorithms.suppress_overlapping_bounding_boxes(
           bboxes, rects, confidences, confidence_threshold,
           nms_threshold)) == expected
->>>>>>> 2b78b265
 
 
 def test_benchmark():
