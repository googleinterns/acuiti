"""BenchmarkPipeline class and tfRecord utility functions."""

import argparse
from typing import Tuple

import cv2
from modules import analysis_util
from modules import defaults
from modules import icon_finder_random
from modules import icon_finder_shape_context
from modules import util
from modules.correctness_metrics import CorrectnessMetrics
import numpy as np

_ICON_FINDERS = {
    "random": icon_finder_random.IconFinderRandom,
    "shape-context": icon_finder_shape_context.IconFinderShapeContext
}  # pytype: disable=module-attr


class BenchmarkPipeline:
  """Represents a pipeline to test generated Bounding Boxes.

  Usage example:
    benchmark = BenchmarkPipeline("benchmark.tfrecord")
    benchmark.evaluate()
  """

  def __init__(self, tfrecord_path: str = defaults.TFRECORD_PATH):
    parsed_image_dataset = util.parse_image_dataset(tfrecord_path)
    self.gold_boxes = util.parse_gold_boxes(parsed_image_dataset)
    self.image_list, self.icon_list = util.parse_images_and_icons(
        parsed_image_dataset)
    self.proposed_boxes = []
    self.image_clusters = []
    self.icon_contours = []
    self.correctness_mask = []

  def visualize_bounding_boxes(self,
                               output_name: str,
                               multi_instance_icon: bool = False,
<<<<<<< HEAD
                               draw_contours: bool = False,
                               only_save_failed: bool = False):
=======
                               draw_contours: bool = True):
>>>>>>> 39a9ce44
    """Visualizes bounding box of icon in its source image.

    Draws the proposed bounding boxes in red, and the gold bounding
    boxes in green. Also optionally draws the contours detected
    grouped by different colors.

    Arguments:
        output_name: prefix of filename images should be saved as
        multi_instance_icon: whether to visualize all bounding boxes
          or just the first
        draw_contours: whether to draw the contour clusters in the image
        only_save_failed: whether to save only the images that contain
         at least one false positive or false negative
    """
    for i, (image_bgr,
            icon_bgr) in enumerate(zip(self.image_list, self.icon_list)):
      gold_box_list = self.gold_boxes[i]
      proposed_box_list = self.proposed_boxes[i]
      image_bgr_copy = image_bgr.copy()
      icon_bgr_copy = icon_bgr.copy()

      # consider only the first returned icon for single-instance case
      if not multi_instance_icon:
        assert len(gold_box_list) <= 1, (
            "Length of gold box list is more than 1,",
            "but multi_instance_icon is False.")
        gold_box_list = gold_box_list[0:1]
        proposed_box_list = proposed_box_list[0:1]

      if only_save_failed and self.correctness_mask[i]:
        continue

      # draw the gold boxes in green
      for box in gold_box_list:
        # top left and bottom right corner of rectangle
        cv2.rectangle(image_bgr_copy, (box.min_x, box.min_y),
                      (box.max_x, box.max_y), (0, 255, 0), 2)

      # draw the proposed boxes in red
      for box in proposed_box_list:
        # top left and bottom right corner of rectangle
        cv2.rectangle(image_bgr_copy, (box.min_x, box.min_y),
                      (box.max_x, box.max_y), (0, 0, 255), 2)

      if draw_contours:
        # draw each contour cluster in the image with a distinct color
        # each contour cluster will alternate between these colors
        colors = [(128, 0, 128), (255, 192, 203), (255, 0, 255)]
        for j in range(0, len(self.image_clusters[i])):
          color = colors[j % len(colors)]
          cv2.drawContours(image_bgr_copy, self.image_clusters[i], j, color, 1)
        cv2.drawContours(icon_bgr_copy, [self.icon_contours[i]], -1,
                         (128, 0, 128), 1)
      image_rgb = cv2.cvtColor(image_bgr_copy, cv2.COLOR_BGR2RGB)
      icon_rgb = cv2.cvtColor(icon_bgr_copy, cv2.COLOR_BGR2RGB)
      if image_rgb is None:
        print("Could not read the image.")

      analysis_util.save_icon_with_image(icon_rgb, image_rgb,
                                         output_name + str(i) + ".png")

  def calculate_latency(self, icon_finder, output_path: str) -> float:
    """Uses LatencyTimer to calculate average time taken by icon_finder.

    The average time per image is via processing all the images and icons in
    the dataset. It optionally also prints this information to a file
    given by output_path.

    Arguments:
        icon_finder: IconFinder object that implements an
        icon-finding algorithm.
        output_path: If not empty, output will also be written
        to this path.

    Returns:
        float -- Average time in seconds that icon_finder took per image.
    """
    times = []
    for image, icon in zip(self.image_list, self.icon_list):
      timer = util.LatencyTimer()  # pytype: disable=module-attr
      timer.start()
      bboxes, image_contour_clusters, icon_contour = icon_finder.find_icons(
          image, icon)
      timer.stop()
      self.proposed_boxes.append(bboxes)
      self.image_clusters.append(image_contour_clusters)
      self.icon_contours.append(icon_contour)
      times.append(timer.calculate_info(output_path))
    print("Average time per image: %f" % np.mean(times))
    return np.mean(times)

  def calculate_memory(self, icon_finder, output_path: str) -> float:
    """Uses MemoryTracker to calculate average memory used by icon_finder.

    The average memory is via processing all the images and icons in
    the dataset. It optionally also prints this information to a file
    given by output_path.

    Arguments:
        icon_finder: IconFinder object that implements an
        icon-finding algorithm.
        output_path: If not empty, output will also be written
        to this path.

    Returns:
        float -- average memory in MiBs that icon_finder used per image.
    """
    mems = []
    for image, icon in zip(self.image_list, self.icon_list):
      memtracker = util.MemoryTracker()  # pytype: disable=module-attr
      memtracker.run_and_track_memory((icon_finder.find_icons, (image, icon)))
      mems.append(memtracker.calculate_info(output_path))
    print("Average MiBs per image: %f" % np.mean(mems))
    return np.mean(mems)

  def find_icons(
      self,
      find_icon_option: str = defaults.FIND_ICON_OPTION,
      output_path: str = defaults.OUTPUT_PATH,
      desired_confidence: float = defaults.DESIRED_CONFIDENCE
  ) -> Tuple[float, float]:
    """Runs an icon-finding algorithm under timed and memory-tracking conditions.

    Arguments:
        find_icon_option: Choice of icon-finding (bounding box finding)
         algorithm. (default: {defaults.FIND_ICON_OPTION})
        output_path: Filename for writing time and memory info to
         (default: {defaults.OUTPUT_PATH})
        desired_confidence: The desired confidence for the bounding boxes that
         are returned, from 0 to 1. (default: {0.5})

    Returns:
        (total time, total memory) used for find icon process
    """
    if find_icon_option not in _ICON_FINDERS:
      print(
          "Could not find the find icon class you inputted. Using default %s instead"
          % defaults.FIND_ICON_OPTION)
      find_icon_option = defaults.FIND_ICON_OPTION
    try:
      icon_finder = _ICON_FINDERS[find_icon_option](desired_confidence)
    except KeyError:
      print("Error resolving %s" % _ICON_FINDERS[find_icon_option])

    return self.calculate_latency(icon_finder,
                                  output_path), self.calculate_memory(
                                      icon_finder, output_path)

  def evaluate(
      self,
      visualize: bool = False,
      iou_threshold: float = defaults.IOU_THRESHOLD,
      output_path: str = defaults.OUTPUT_PATH,
      find_icon_option: str = defaults.FIND_ICON_OPTION,
      multi_instance_icon: bool = False,
      analysis_mode: bool = False,
      desired_confidence: float = defaults.DESIRED_CONFIDENCE
  ) -> Tuple[CorrectnessMetrics, float, float]:
    """Integrated pipeline for testing calculated bounding boxes.

    Compares calculated bounding boxes to ground truth,
    via visualization and intersection over union. Prints out accuracy
    to stdout, and also to a file via output_path.

    Arguments:
        visualize: true or false for whether to visualize
          (default: {False})
        iou_threshold: bounding boxes that yield an IOU over
         this threshold will be considered "accurate"
          (default: {defaults.IOU_THRESHOLD})
        output_path: path for where accuracy should be printed to.
        (default: {defaults.OUTPUT_PATH})
        find_icon_option: option for find_icon algorithm.
         (default: {defaults.FIND_ICON_OPTION})
        multi_instance_icon: flag for whether we're evaluating with
         multiple instances of an icon in an image
          (default: {False})
        analysis_mode: bool for whether to run extra analyses, similar
         to debug mode.
        desired_confidence: The desired confidence for the bounding boxes that
         are returned, from 0 to 1. (default: {0.5})

    Returns:
        Tuple(CorrectnessMetrics, avg runtime, avg memory of
         the bounding box detection process.)
    """
    avg_runtime_secs, avg_memory_mbs = self.find_icons(find_icon_option,
                                                       output_path,
                                                       desired_confidence)
    if visualize:
      self.visualize_bounding_boxes("images/" + find_icon_option + "/" +
                                    find_icon_option + "-visualized",
                                    multi_instance_icon=multi_instance_icon)
    if multi_instance_icon:
      correctness, self.correctness_mask = util.evaluate_proposed_bounding_boxes(
          iou_threshold, self.proposed_boxes, self.gold_boxes, output_path)
    else:
      correctness, self.correctness_mask = util.evaluate_proposed_bounding_boxes(
          iou_threshold, [[boxes[0]] for boxes in self.proposed_boxes],
          [[boxes[0]] for boxes in self.gold_boxes], output_path)

    if analysis_mode:
      self.visualize_bounding_boxes("images/" + find_icon_option + "-failed/" +
                                    find_icon_option + "-visualized",
                                    multi_instance_icon=multi_instance_icon,
                                    draw_contours=True,
                                    only_save_failed=True)
      analysis_util.label_cluster_size(self.image_clusters, self.image_list,
                                       "images/labelled-contours/")
      samples = []
      for clusters in self.image_clusters:
        samples.extend(map(len, clusters))
      title = "Number of keypoints in image clusters"
      analysis_util.generate_histogram(np.array(samples), title, title,
                                       "keypoints-histogram.png")
    return correctness, avg_runtime_secs, avg_memory_mbs


if __name__ == "__main__":
  parser = argparse.ArgumentParser(
      description="Run a benchmark test on find_icon algorithm.")
  parser.add_argument("--algorithm",
                      dest="find_icon_option",
                      type=str,
                      default=defaults.FIND_ICON_OPTION,
                      help="find icon algorithm option (default: %s)" %
                      defaults.FIND_ICON_OPTION)
  parser.add_argument("--tfrecord_path",
                      dest="tfrecord_path",
                      type=str,
                      default=defaults.TFRECORD_PATH,
                      help="path to tfrecord (default: %s)" %
                      defaults.TFRECORD_PATH)
  parser.add_argument(
      "--iou_threshold",
      dest="threshold",
      type=float,
      default=defaults.IOU_THRESHOLD,
      help="iou above this threshold is considered accurate (default: %f)" %
      defaults.IOU_THRESHOLD)
  parser.add_argument("--output_path",
                      dest="output_path",
                      type=str,
                      default=defaults.OUTPUT_PATH,
                      help="path to where output is written (default: %s)" %
                      defaults.OUTPUT_PATH)
  parser.add_argument(
      "--multi_instance_icon",
      dest="multi_instance_icon",
      type=bool,
      default=False,
      help=
      "whether to evaluate with multiple instances of an icon in an image (default: %s)"
      % False)
  parser.add_argument(
      "--visualize",
      dest="visualize",
      type=bool,
      default=False,
      help="whether to visualize bounding boxes on image (default: %s)" %
      False)
  parser.add_argument(
      "--desired_confidence",
      dest="desired_confidence",
      type=float,
      default=defaults.DESIRED_CONFIDENCE,
      help=
      "a float from 0 to 1 representing how confident the results should be (default: %s)"
      % defaults.DESIRED_CONFIDENCE)
  args = parser.parse_args()
  _find_icon_option = args.find_icon_option
  if _find_icon_option not in _ICON_FINDERS:
    print(
        "Could not find the find icon class you inputted. Using default %s instead"
        % defaults.FIND_ICON_OPTION)
    _find_icon_option = defaults.FIND_ICON_OPTION
  benchmark = BenchmarkPipeline(tfrecord_path=args.tfrecord_path)
  benchmark.evaluate(visualize=args.visualize,
                     iou_threshold=args.threshold,
                     output_path=args.output_path,
                     find_icon_option=_find_icon_option,
                     multi_instance_icon=args.multi_instance_icon,
                     desired_confidence=args.desired_confidence)<|MERGE_RESOLUTION|>--- conflicted
+++ resolved
@@ -39,12 +39,8 @@
   def visualize_bounding_boxes(self,
                                output_name: str,
                                multi_instance_icon: bool = False,
-<<<<<<< HEAD
                                draw_contours: bool = False,
                                only_save_failed: bool = False):
-=======
-                               draw_contours: bool = True):
->>>>>>> 39a9ce44
     """Visualizes bounding box of icon in its source image.
 
     Draws the proposed bounding boxes in red, and the gold bounding
