--- conflicted
+++ resolved
@@ -259,22 +259,17 @@
         Tuple(CorrectnessMetrics, avg runtime, avg memory of
          the bounding box detection process.)
     """
-<<<<<<< HEAD
-    if analysis_mode:
-      self.image_list, self.gold_boxes = analysis_util.scale_images_and_bboxes(
-          self.image_list, self.gold_boxes, 5, 5)
-
-    avg_runtime_secs, avg_memory_mbs = self.find_icons(find_icon_option,
-                                                       output_path,
-                                                       desired_confidence)
-=======
     assert isinstance(
         icon_finder_object, icon_finder.IconFinder
     ), "Icon-finding object passed in must be an instance of IconFinder"
     icon_finder_option = type(icon_finder_object).__name__
+
+    if analysis_mode:
+      self.image_list, self.gold_boxes = analysis_util.scale_images_and_bboxes(
+          self.image_list, self.gold_boxes, 5, 5)
+
     avg_runtime_secs, avg_memory_mbs = self.find_icons(icon_finder_object,
                                                        output_path, True, True)
->>>>>>> b38a6ce5
     if visualize:
       self.visualize_bounding_boxes("images/" + icon_finder_option + "/" +
                                     icon_finder_option + "-visualized",
