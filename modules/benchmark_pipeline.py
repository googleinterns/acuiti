--- conflicted
+++ resolved
@@ -137,17 +137,10 @@
 
   def find_icons(
       self,
-<<<<<<< HEAD
       icon_finder_object: icon_finder.IconFinder = defaults.FIND_ICON_OBJECT,
       output_path: str = defaults.OUTPUT_PATH,
       calc_latency: bool = True,
       calc_memory: bool = True) -> Tuple[float, float]:
-=======
-      find_icon_option: str = defaults.FIND_ICON_OPTION,
-      output_path: str = defaults.OUTPUT_PATH,
-      desired_confidence: float = defaults.DESIRED_CONFIDENCE
-  ) -> Tuple[float, float]:
->>>>>>> 39a9ce44
     """Runs an icon-finding algorithm under timed and memory-tracking conditions.
 
     Arguments:
@@ -156,22 +149,16 @@
          IconFinder. (default: defaults.FIND_ICON_OBJECT)
         output_path: Filename for writing time and memory info to
          (default: {defaults.OUTPUT_PATH})
-<<<<<<< HEAD
         calc_latency: Whether to run algorithm under latency-profiling
          conditions (default: True)
         calc_memory: Whether to run algorithm under memory-profiling
          conditions (default: True)
-=======
-        desired_confidence: The desired confidence for the bounding boxes that
-         are returned, from 0 to 1. (default: {0.5})
->>>>>>> 39a9ce44
 
     Returns:
         (total time, total memory) used for find icon process
          or -1 for each value if its corresponding boolean flag
          was passed in as False
     """
-<<<<<<< HEAD
     for image, icon in zip(self.image_list, self.icon_list):
       bboxes, image_contour_clusters = icon_finder_object.find_icons(
           image, icon)
@@ -185,21 +172,6 @@
     if calc_memory:
       memory = self.calculate_memory(icon_finder_object, output_path)
     return latency, memory
-=======
-    if find_icon_option not in _ICON_FINDERS:
-      print(
-          "Could not find the find icon class you inputted. Using default %s instead"
-          % defaults.FIND_ICON_OPTION)
-      find_icon_option = defaults.FIND_ICON_OPTION
-    try:
-      icon_finder = _ICON_FINDERS[find_icon_option](desired_confidence)
-    except KeyError:
-      print("Error resolving %s" % _ICON_FINDERS[find_icon_option])
-
-    return self.calculate_latency(icon_finder,
-                                  output_path), self.calculate_memory(
-                                      icon_finder, output_path)
->>>>>>> 39a9ce44
 
   def evaluate(
       self,
@@ -209,7 +181,6 @@
       icon_finder_object: icon_finder.IconFinder = defaults.FIND_ICON_OBJECT,
       multi_instance_icon: bool = False,
       analysis_mode: bool = False,
-      desired_confidence: float = defaults.DESIRED_CONFIDENCE
   ) -> Tuple[CorrectnessMetrics, float, float]:
     """Integrated pipeline for testing calculated bounding boxes.
 
@@ -232,25 +203,17 @@
           (default: {False})
         analysis_mode: bool for whether to run extra analyses, similar
          to debug mode.
-        desired_confidence: The desired confidence for the bounding boxes that
-         are returned, from 0 to 1. (default: {0.5})
 
     Returns:
         Tuple(CorrectnessMetrics, avg runtime, avg memory of
          the bounding box detection process.)
     """
-<<<<<<< HEAD
     assert issubclass(
         type(icon_finder_object), icon_finder.IconFinder
     ), "Icon-finding object passed in must be a subclass of IconFinder"
     icon_finder_option = type(icon_finder_object).__name__
     avg_runtime_secs, avg_memory_mbs = self.find_icons(icon_finder_object,
                                                        output_path, True, True)
-=======
-    avg_runtime_secs, avg_memory_mbs = self.find_icons(find_icon_option,
-                                                       output_path,
-                                                       desired_confidence)
->>>>>>> 39a9ce44
     if visualize:
       self.visualize_bounding_boxes("images/" + icon_finder_option + "/" +
                                     icon_finder_option + "-visualized",
@@ -311,24 +274,10 @@
       default=False,
       help="whether to visualize bounding boxes on image (default: %s)" %
       False)
-  parser.add_argument(
-      "--desired_confidence",
-      dest="desired_confidence",
-      type=float,
-      default=defaults.DESIRED_CONFIDENCE,
-      help=
-      "a float from 0 to 1 representing how confident the results should be (default: %s)"
-      % defaults.DESIRED_CONFIDENCE)
   args = parser.parse_args()
 
   benchmark = BenchmarkPipeline(tfrecord_path=args.tfrecord_path)
   benchmark.evaluate(visualize=args.visualize,
                      iou_threshold=args.threshold,
                      output_path=args.output_path,
-<<<<<<< HEAD
-                     multi_instance_icon=args.multi_instance_icon)
-=======
-                     find_icon_option=_find_icon_option,
-                     multi_instance_icon=args.multi_instance_icon,
-                     desired_confidence=args.desired_confidence)
->>>>>>> 39a9ce44
+                     multi_instance_icon=args.multi_instance_icon)