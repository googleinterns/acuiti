"""This module has an IconFinderShapeContext class for finding bounding boxes.
"""
from typing import List, Tuple

import cv2

from modules import algorithms
from modules.bounding_box import BoundingBox
import modules.icon_finder
import numpy as np


class IconFinderShapeContext(modules.icon_finder.IconFinder):  # pytype: disable=module-attr
  """This class generates bounding boxes via Shape Context Descriptors."""
  def __init__(self,
               desired_confidence: float = 0.5,
               dbscan_eps: float = 10,
               dbscan_min_neighbors: int = 5,
<<<<<<< HEAD
               sc_min_num_points: int = 90,
               sc_max_num_points: int = 90,
               sc_distance_threshold: float = 1,
=======
               sc_max_num_points: int = 120,
               sc_distance_threshold: float = 3.0,
>>>>>>> 5c56cc30
               nms_iou_threshold: float = 0.9):
    """Initializes the hyperparameters for the shape context icon finder.

    Arguments:
        desired_confidence: The desired confidence for the bounding boxes that
         are returned, from 0 to 1. (default: {0.5})
        dbscan_eps: The maximum distance a point can be away to be considered
         within neighborhood of another point by DBSCAN. (default: {10})
        dbscan_min_neighbors: The number of points needed within a neighborhood
         of a point for it to be a core point by DBSCAN. (default: {5})
        sc_min_num_points: The *desired* minimum number of points per image
         patch passed into shape context descriptor algorithm, if possible.
         Also applies to template icon. (default: {90})
        sc_max_num_points: The maximum number of points per image patch passed
         into shape context descriptor algorithm. Also applies to template icon.
         (default: {90})
        sc_distance_threshold: The maximum shape context distance between an
         icon and an image patch for the image patch to be under consideration
         (default: {1})
        nms_iou_threshold: The maximum IOU between two preliminary bounding
         boxes of image patches before the lower confidence one is discarded by
         non-max-suppression algorithm (default: {0.9})
    """
    self.desired_confidence = desired_confidence
    self.dbscan_eps = dbscan_eps
    self.dbscan_min_neighbors = dbscan_min_neighbors
    self.sc_min_num_points = sc_min_num_points
    self.sc_max_num_points = sc_max_num_points
    self.sc_distance_threshold = sc_distance_threshold
    self.nms_iou_threshold = nms_iou_threshold

  def _get_similar_contours(
      self, icon_contour_keypoints: np.ndarray,
      icon_contour_nonkeypoints: np.ndarray,
      image_contour_clusters_keypoints: np.ndarray,
      image_contour_clusters_nonkeypoints: np.ndarray
  ) -> Tuple[np.ndarray, np.ndarray]:
    """Helper function to find the image contours closest to the icon.

    Arguments:
        icon_contour_keypoints: List of points [x, y]
        representing the icon's contour's keypoints. Type: List[List[int]]
        icon_contour_nonkeypoints: List of points [x, y]
        representing the icon's contour's nonkeypoints. Type: List[List[int]]
        image_contour_clusters_keypoints: List of lists of points
         [x, y] representing each of the image's contour clusters' keypoints.
         List[List[List[int]]]
        image_contour_clusters_nonkeypoints: List of lists of points
         [x, y] representing each of the image's contour clusters' nonkeypoints.
         List[List[List[int]]]

    Returns:
        Tuple: (List of contours that are below the distance threshold
        away from the icon: List[List[int]], List of distances corresponding
        to each contour: List[float])
    """

    nearby_contours = []
    nearby_distances = []

<<<<<<< HEAD
    icon_pointset = algorithms.create_pointset(icon_contour_keypoints,
                                               self.sc_min_num_points,
                                               self.sc_max_num_points,
                                               icon_contour_nonkeypoints)
    # expand the 1st dimension so that the shape is (n, 1, 2),
    # which is what shape context algorithm wants
    icon_contour_3d = np.expand_dims(icon_pointset, axis=1)

    for cluster_keypoints, cluster_nonkeypoints in zip(
        image_contour_clusters_keypoints, image_contour_clusters_nonkeypoints):
      cluster_pointset = algorithms.create_pointset(cluster_keypoints,
                                                    self.sc_min_num_points,
                                                    self.sc_max_num_points,
                                                    cluster_nonkeypoints)

=======
    if icon_contour.shape[0] > self.sc_max_num_points:
      np.random.seed(0)  # fix the random seed for consistent outputs
      downsampled_icon_contour = icon_contour[np.random.choice(
          icon_contour.shape[0], self.sc_max_num_points, replace=False), :]
    else:
      downsampled_icon_contour = icon_contour
    # expand the 1st dimension so that the shape is (n, 1, 2),
    # which is what shape context algorithm wants
    icon_contour_3d = np.expand_dims(downsampled_icon_contour, axis=1)

    for cluster_keypoints in image_contour_clusters_keypoints:
      if cluster_keypoints.shape[0] > self.sc_max_num_points:
        np.random.seed(1)  # fix the random seed for consistent outputs
        downsampled_image_contour = cluster_keypoints[np.random.choice(
            cluster_keypoints.shape[0], self.sc_max_num_points, replace=False
        ), :]
      else:
        downsampled_image_contour = cluster_keypoints
>>>>>>> 5c56cc30
      # expand the 1st dimension so that the shape is (n, 1, 2),
      # which is what shape context algorithm wants
      image_contour_3d = np.expand_dims(cluster_pointset, axis=1)
      try:
        distance = algorithms.shape_context_distance(icon_contour_3d,
                                                     image_contour_3d)
        if distance < self.sc_distance_threshold:
          nearby_contours.append(cluster_keypoints)
          nearby_distances.append(distance)
      except cv2.error as e:
        print(e)
        print("These were the icon and image shapes: %s %s" %
              (str(icon_contour_3d.shape), str(image_contour_3d.shape)))
    return np.array(nearby_contours), np.array(nearby_distances)

  def find_icons(
      self, image: np.ndarray,
      icon: np.ndarray) -> Tuple[List[BoundingBox], List[np.ndarray]]:
    """Find instances of icon in a given image via shape context descriptor.

    Arguments:
        image: Numpy array representing image
        icon: Numpy array representing icon

    Returns:
        Tuple(list of Bounding Box for each instance of icon in image,
        list of clusters of contours detected in the image to visually evaluate
        how well contour clustering worked)
    """
    # get icon keypoints and nonkeypoints (using all points will hurt accuracy)
    icon_contour_keypoints = np.vstack(
        algorithms.detect_contours(icon, True,
                                   cv2.CHAIN_APPROX_SIMPLE)).squeeze()
    icon_contour_all = np.vstack(algorithms.detect_contours(icon,
                                                            True)).squeeze()
    icon_contour_keypoints_set = set(map(tuple, icon_contour_keypoints))
    icon_contour_nonkeypoints = np.array([
        point for point in icon_contour_all
        if tuple(point) not in icon_contour_keypoints_set
    ])

    # cluster image contours using all points
    image_contours = np.vstack(algorithms.detect_contours(image,
                                                          True)).squeeze()

    image_contours_clusters, _ = algorithms.cluster_contours_dbscan(
        image_contours, self.dbscan_eps, self.dbscan_min_neighbors)

    # filter out nonkeypoints from image contour clusters
    image_contours_keypoints = np.vstack(
        algorithms.detect_contours(image, True,
                                   cv2.CHAIN_APPROX_SIMPLE)).squeeze()
    image_contours_keypoints = set(map(tuple, image_contours_keypoints))

    image_contours_clusters_keypoints = []
    image_contours_clusters_nonkeypoints = []
    # go through each cluster, identify which are keypoints and nonkeypoints
    for cluster in image_contours_clusters:
      keypoint_cluster = []
      nonkeypoint_cluster = []
      # separate the keypoints from non keypoints into different clusters
      for point in cluster:
        if tuple(point) in image_contours_keypoints:
          keypoint_cluster.append(point)
        else:
          nonkeypoint_cluster.append(point)
      image_contours_clusters_keypoints.append(np.array(keypoint_cluster))
      image_contours_clusters_nonkeypoints.append(
          np.array(nonkeypoint_cluster))

    # get nearby contours by using keypoint information
    nearby_contours, nearby_distances = self._get_similar_contours(
        icon_contour_keypoints, icon_contour_nonkeypoints,
        np.array(image_contours_clusters_keypoints),
        np.array(image_contours_clusters_nonkeypoints))
    sorted_indices = nearby_distances.argsort()
    sorted_contours = nearby_contours[sorted_indices]
    sorted_distances = nearby_distances[sorted_indices]
    print("Minimum distance achieved: %f" % sorted_distances[0])
    distance_threshold = algorithms.get_distance_threshold(
        sorted_distances, desired_confidence=self.desired_confidence)
    end_index = np.searchsorted(sorted_distances,
                                distance_threshold,
                                side="right")
    sorted_contours = sorted_contours[0:end_index]
    sorted_distances = sorted_distances[0:end_index]
    bboxes, rects = algorithms.get_bounding_boxes_from_contours(
        sorted_contours)
    # invert distances since we want confidence scores
    bboxes = algorithms.suppress_overlapping_bounding_boxes(
        bboxes, rects, 1 / sorted_distances, 1 / self.sc_distance_threshold,
        self.nms_iou_threshold)
    return bboxes, image_contours_clusters_keypoints<|MERGE_RESOLUTION|>--- conflicted
+++ resolved
@@ -16,14 +16,9 @@
                desired_confidence: float = 0.5,
                dbscan_eps: float = 10,
                dbscan_min_neighbors: int = 5,
-<<<<<<< HEAD
                sc_min_num_points: int = 90,
                sc_max_num_points: int = 90,
                sc_distance_threshold: float = 1,
-=======
-               sc_max_num_points: int = 120,
-               sc_distance_threshold: float = 3.0,
->>>>>>> 5c56cc30
                nms_iou_threshold: float = 0.9):
     """Initializes the hyperparameters for the shape context icon finder.
 
@@ -84,7 +79,6 @@
     nearby_contours = []
     nearby_distances = []
 
-<<<<<<< HEAD
     icon_pointset = algorithms.create_pointset(icon_contour_keypoints,
                                                self.sc_min_num_points,
                                                self.sc_max_num_points,
@@ -100,26 +94,6 @@
                                                     self.sc_max_num_points,
                                                     cluster_nonkeypoints)
 
-=======
-    if icon_contour.shape[0] > self.sc_max_num_points:
-      np.random.seed(0)  # fix the random seed for consistent outputs
-      downsampled_icon_contour = icon_contour[np.random.choice(
-          icon_contour.shape[0], self.sc_max_num_points, replace=False), :]
-    else:
-      downsampled_icon_contour = icon_contour
-    # expand the 1st dimension so that the shape is (n, 1, 2),
-    # which is what shape context algorithm wants
-    icon_contour_3d = np.expand_dims(downsampled_icon_contour, axis=1)
-
-    for cluster_keypoints in image_contour_clusters_keypoints:
-      if cluster_keypoints.shape[0] > self.sc_max_num_points:
-        np.random.seed(1)  # fix the random seed for consistent outputs
-        downsampled_image_contour = cluster_keypoints[np.random.choice(
-            cluster_keypoints.shape[0], self.sc_max_num_points, replace=False
-        ), :]
-      else:
-        downsampled_image_contour = cluster_keypoints
->>>>>>> 5c56cc30
       # expand the 1st dimension so that the shape is (n, 1, 2),
       # which is what shape context algorithm wants
       image_contour_3d = np.expand_dims(cluster_pointset, axis=1)
