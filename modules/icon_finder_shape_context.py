--- conflicted
+++ resolved
@@ -111,9 +111,11 @@
         list of clusters of contours detected in the image to visually evaluate
         how well contour clustering worked)
     """
+    icon_contour = np.vstack(algorithms.detect_contours(icon, True)).squeeze()
     # cluster image contours using all points
     image_contours = np.vstack(algorithms.detect_contours(image,
                                                           True)).squeeze()
+
     image_contours_clusters, _ = algorithms.cluster_contours_dbscan(
         image_contours, self.dbscan_eps, self.dbscan_min_neighbors)
 
@@ -121,16 +123,7 @@
     image_contours_keypoints = np.vstack(
         algorithms.detect_contours(image, True,
                                    cv2.CHAIN_APPROX_SIMPLE)).squeeze()
-<<<<<<< HEAD
-    icon_contour = np.vstack(
-        algorithms.detect_contours(icon, True)).squeeze()
-    image_contours_keypoints = set(tuple(map(tuple, image_contours_keypoints)))
-=======
-    icon_contour_keypoints = np.vstack(
-        algorithms.detect_contours(icon, True,
-                                   cv2.CHAIN_APPROX_SIMPLE)).squeeze()
     image_contours_keypoints = set(map(tuple, image_contours_keypoints))
->>>>>>> 71228799
 
     image_contours_clusters_keypoints = []
     image_contours_clusters_nonkeypoints = []
@@ -149,13 +142,8 @@
           np.array(nonkeypoint_cluster))
 
     # get nearby contours by using keypoint information
-<<<<<<< HEAD
-    nearby_contours, nearby_distances = self._get_nearby_contours_and_distances(
+    nearby_contours, nearby_distances = self._get_similar_contours(
         icon_contour, np.array(image_contours_clusters_keypoints),
-=======
-    nearby_contours, nearby_distances = self._get_similar_contours(
-        icon_contour_keypoints, np.array(image_contours_clusters_keypoints),
->>>>>>> 71228799
         np.array(image_contours_clusters_nonkeypoints))
     sorted_indices = nearby_distances.argsort()
     sorted_contours = nearby_contours[sorted_indices]
