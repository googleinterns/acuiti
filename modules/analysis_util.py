"""Contains utility classes and modules used for analysis.

This contains:
- labeling the number of points in a cluster on the image
- plotting the number of points as a histogram
"""
from typing import List, Tuple

import cv2
<<<<<<< HEAD
import matplotlib.pyplot
from modules.bounding_box import BoundingBox
=======
import matplotlib.pyplot as plt
>>>>>>> b38a6ce5
import numpy as np


def label_cluster_size(image_clusters: List[np.ndarray],
                       image_list: List[np.ndarray], output_path: str):
  """For each image, label all its clusters with cluster sizes.

  Arguments:
      image_clusters: List of list of clusters corresponding to each image
      image_list: List of images
      output_path: File path where each image is stored
  """
  font = cv2.FONT_HERSHEY_PLAIN
  color = (255, 0, 0)  # blue
  thickness = 2  # number of pixels
  font_scale = 1  # font multiplier
  # for each image, label each of its clusters with its size
  for index, (clusters, image) in enumerate(zip(image_clusters, image_list)):
    for contour in clusters:
      contours_poly = cv2.approxPolyDP(contour, 3, True)
      x, y, _, _ = cv2.boundingRect(contours_poly)
      bottom_left = (x, y)
      text = str(len(contour))
      cv2.putText(image, text, bottom_left, font, font_scale, color, thickness)
    plt.imshow(image)
    plt.imsave("%s-%d.png" % (output_path, index), image)


def generate_histogram(samples: np.ndarray, title: str, xlabel: str,
                       output_path: str):
  """Generate a histogram based off of samples.

  Arguments:
      samples: a potentially multi-dimensional array of samples. This is treated
      as a one-dimensional array, where each entry is a sample whose value is
      bucketed when creating the histogram.
      title: title for the histogram
      xlabel: label for the x_axis of the histogram (the y_axis is frequency)
      output_path: file path for resulting histogram plot to be saved at
  """
  counts = samples.flatten()
  fig = plt.figure()
  plt.hist(counts)
  plt.title(title)
  plt.xlabel("%s. Median: %f" % (xlabel, np.median(counts)))
  plt.ylabel("Frequency")
  plt.savefig(output_path)
  plt.close(fig=fig)


def save_icon_with_image(icon: np.ndarray, image: np.ndarray, filename: str):
  """Save icon and image side by side.

  Arguments:
      icon: numpy array representing the icon
      image: numpy array representing the UI image
      filename: filename for where to save the icon and image.
  """
  fig, ax = plt.subplots(figsize=(20, 10))
  ax.imshow(image)
  ax.axis("off")
  fig.figimage(icon, 0, 0)
<<<<<<< HEAD
  matplotlib.pyplot.savefig(filename, bbox_inches="tight", pad_inches=0.5)
  matplotlib.pyplot.close(fig=fig)


def scale_images_and_bboxes(
    images: List[np.ndarray], bboxes: List[List[BoundingBox]],
    horizontal_scale_factor: float, vertical_scale_factor: float
) -> Tuple[np.ndarray, List[List[BoundingBox]]]:
  """Scale a list of images and bounding boxes by scale factors given.

  Arguments:
      images: list of images to scale
      bboxes: list of bounding box lists to scale
      horizontal_scale_factor: horizontal scaling factor
      vertical_scale_factor: vertical scaling factor

  Returns:
      Tuple[scaled images, scaled bounding box lists scaled according to the
      horizontal and vertical scaling factors.
  """
  scaled_images = []
  scaled_bboxes = []
  for image, bbox_list in zip(images, bboxes):
    orig_height, orig_width = image.shape[:2]
    scaled_height = int(orig_height * vertical_scale_factor)
    scaled_width = int(orig_width * horizontal_scale_factor)
    # opencv sizes are width by height instead of height by width
    scaled_image = cv2.resize(src=image, dsize=(scaled_width, scaled_height))
    scaled_images.append(scaled_image)
    scaled_bbox_list = []
    for bbox in bbox_list:
      scaled_bbox_list.append(
          BoundingBox(bbox.min_x * horizontal_scale_factor,
                      bbox.min_y * vertical_scale_factor,
                      bbox.max_x * horizontal_scale_factor,
                      bbox.max_y * vertical_scale_factor))
    scaled_bboxes.append(scaled_bbox_list)
  return scaled_images, scaled_bboxes
=======
  plt.savefig(filename, bbox_inches="tight", pad_inches=0.5)
  plt.close(fig=fig)


def generate_scatterplot(x: np.ndarray,
                         y: np.ndarray,
                         title: str,
                         xlabel: str,
                         ylabel: str,
                         output_path: str,
                         connect_points: bool = True):
  """Utility to generate a scatterplot and save to file.

  Arguments:
      x: an array for x-values of each point
      y: an array for y-values of each point
      title: title of the scatterplot
      xlabel: title of x axis of scatterplot
      ylabel: title of y axis of scatterplot
      output_path: file path to save the scatter plot to
      connect_points: whether to conenct the points in the scatter
       plot (default: True)
  """
  fig = plt.figure()
  if connect_points:
    plt.plot(x, y, linestyle="solid")
  else:
    plt.scatter(x, y)
  plt.title(title)
  plt.xlabel(xlabel)
  plt.ylabel(ylabel)
  plt.savefig(output_path)
  plt.close(fig=fig)
>>>>>>> b38a6ce5
<|MERGE_RESOLUTION|>--- conflicted
+++ resolved
@@ -7,12 +7,8 @@
 from typing import List, Tuple
 
 import cv2
-<<<<<<< HEAD
-import matplotlib.pyplot
+import matplotlib.pyplot as plt
 from modules.bounding_box import BoundingBox
-=======
-import matplotlib.pyplot as plt
->>>>>>> b38a6ce5
 import numpy as np
 
 
@@ -75,9 +71,39 @@
   ax.imshow(image)
   ax.axis("off")
   fig.figimage(icon, 0, 0)
-<<<<<<< HEAD
-  matplotlib.pyplot.savefig(filename, bbox_inches="tight", pad_inches=0.5)
-  matplotlib.pyplot.close(fig=fig)
+  plt.savefig(filename, bbox_inches="tight", pad_inches=0.5)
+  plt.close(fig=fig)
+
+
+def generate_scatterplot(x: np.ndarray,
+                         y: np.ndarray,
+                         title: str,
+                         xlabel: str,
+                         ylabel: str,
+                         output_path: str,
+                         connect_points: bool = True):
+  """Utility to generate a scatterplot and save to file.
+
+  Arguments:
+      x: an array for x-values of each point
+      y: an array for y-values of each point
+      title: title of the scatterplot
+      xlabel: title of x axis of scatterplot
+      ylabel: title of y axis of scatterplot
+      output_path: file path to save the scatter plot to
+      connect_points: whether to conenct the points in the scatter
+       plot (default: True)
+  """
+  fig = plt.figure()
+  if connect_points:
+    plt.plot(x, y, linestyle="solid")
+  else:
+    plt.scatter(x, y)
+  plt.title(title)
+  plt.xlabel(xlabel)
+  plt.ylabel(ylabel)
+  plt.savefig(output_path)
+  plt.close(fig=fig)
 
 
 def scale_images_and_bboxes(
@@ -113,39 +139,4 @@
                       bbox.max_x * horizontal_scale_factor,
                       bbox.max_y * vertical_scale_factor))
     scaled_bboxes.append(scaled_bbox_list)
-  return scaled_images, scaled_bboxes
-=======
-  plt.savefig(filename, bbox_inches="tight", pad_inches=0.5)
-  plt.close(fig=fig)
-
-
-def generate_scatterplot(x: np.ndarray,
-                         y: np.ndarray,
-                         title: str,
-                         xlabel: str,
-                         ylabel: str,
-                         output_path: str,
-                         connect_points: bool = True):
-  """Utility to generate a scatterplot and save to file.
-
-  Arguments:
-      x: an array for x-values of each point
-      y: an array for y-values of each point
-      title: title of the scatterplot
-      xlabel: title of x axis of scatterplot
-      ylabel: title of y axis of scatterplot
-      output_path: file path to save the scatter plot to
-      connect_points: whether to conenct the points in the scatter
-       plot (default: True)
-  """
-  fig = plt.figure()
-  if connect_points:
-    plt.plot(x, y, linestyle="solid")
-  else:
-    plt.scatter(x, y)
-  plt.title(title)
-  plt.xlabel(xlabel)
-  plt.ylabel(ylabel)
-  plt.savefig(output_path)
-  plt.close(fig=fig)
->>>>>>> b38a6ce5
+  return scaled_images, scaled_bboxes